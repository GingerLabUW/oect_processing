# -*- coding: utf-8 -*-
"""
Created on Tue Jul  3 13:36:20 2018

@author: Raj
"""

import numpy as np
import pandas as pd
import os
import re

from matplotlib import pyplot as plt

'''
UV Vis spec-echem processing

Usage:
    
    >> steps, specs, potentials = UVVis.read_files(path_to_folder)
    >> data = UVVis.uv_vis(steps,specs,potentials)
    >> data.spec_echem_voltage() # spectra at each voltage in one dataFrame
    >> data.single_wl_time(0.8, 800) # wavelength vs time at a given bias

'''
def read_files(path):
    '''
    Takes a folder and finds the potential from all the "Steps" files
    NOTE: rename "steps" and "Stepspectra" to "steps(0)" and "stepspectra(0)", respectively
        
    Input
    -----
    path : str
        Folder path to where the data are contained. Assumes are saved as "steps"
    
    Returns
    -------
    stepfiles : list of strings
        For the "steps" (current)
    specfiles : list of string
        For the list of spectra files
    potentials : ndarray
        Numpy array of the potentials in filelist order
    '''
    
    
    filelist = os.listdir(path)
    stepfiles = [os.path.join(path, name)
                 for name in filelist if (name[-3:] == 'txt' and 'spectra' not in name)]
    specfiles = [os.path.join(path, name)
                 for name in filelist if (name[-3:] == 'txt' and 'spectra' in name)]
    
    ''' Need to "human sort" the filenames '''
    # https://stackoverflow.com/questions/4836710/does-python-have-a-built-in-function-for-string-natural-sort
    def natural_sort(l): 
        convert = lambda text: int(text) if text.isdigit() else text.lower() 
        alphanum_key = lambda key: [ convert(c) for c in re.split('([0-9]+)', key) ] 
        return sorted(l, key = alphanum_key)

    specfiles = natural_sort(specfiles)
    stepfiles = natural_sort(stepfiles)
    
    potentials = np.zeros([len(stepfiles)])

    pp = pd.read_csv(stepfiles[0], header=0, sep='\t')
    pot = [n for n in pp.columns if 'Potential' in n][0]

    for fl, x in zip(stepfiles, np.arange(len(potentials))):
    
        pp = pd.read_csv(fl, header=0, sep='\t')
        potentials[x] = np.round(pp[pot][0],2)
        
    return stepfiles, specfiles, potentials


class uv_vis(object):
    
    def __init__(self, steps, specs, potentials):
        '''
        steps : list
            List of step(current) files
            
        specs : list
            List of spectra files
            
        potentials : list
            List of voltages applied
            
        Class contains:
        --------------
        self.steps
        self.specs
        self.potentials
        self.spectra : pandas Dataframe
            The spectra at each voltage in a large dataframe
        self.vt : pandas Series
            The voltage spectra at a particular wavelength (for threshold measurement)
<<<<<<< HEAD
        self.time_spectra : pandas Series
            Normalized Time spectra at a given wavelength and potential over time
        self.time_spectra_raw : pandas Series
=======
        self.time_spectra_norm : pandas Series
            Normalized Time spectra at a given wavelength and potential over time
        self.time_spectra : pandas Series
>>>>>>> 216ffc4e
            Time spectra at a given wavelength and potential over time
        '''
        self.steps = steps
        self.specs = specs
        self.potentials = potentials
        
        self.wavelength = 800
        
        return
<<<<<<< HEAD
    
    def spec_echem_voltage(self, wavelength=800, which_run=-1):
        '''
        Takes the list of spectra files specfiles, then extracts the final spectra
        from each file and returns as a single dataframe
        
        Also extracts the absorbance vs voltage at a particular wavelength
        
        specfiles : list of str
            Contains paths to the specfiles
            
        potentials : list
            Contains correlated list of Gate voltages
            
        wavelength : int
            wavelength to extract voltage-dependent data on
            
        which_run : int, optional
            Which run to select and save. By default is the last (the final time slice)
            
        Returns
        -------
        df : pandas Dataframe
        
        vt: pandas Dataframe
            voltage at each bias
        
        '''  
        pp = pd.read_csv(self.specs[0], sep='\t')
        
        runs = np.unique(pp['Spectrum number'])
        per_run = int(len(pp)/runs[-1])
    #    last_run = runs[-1]
        wl = pp['Wavelength (nm)'][0:per_run]
        
        # Set up dataframe
        df = pd.DataFrame(index=wl)
        vt = []
    
        for fl,v in zip(self.specs, self.potentials):
            
            pp = pd.read_csv(fl, sep='\t')
            data = pp[pp['Spectrum number']==runs[which_run]]['Absorbance'].values
            df[v] = pd.Series(data, index=df.index)
    
        idx = df[v].index
        wl = idx.searchsorted(wavelength)
        vt = df.loc[idx[wl]]
        
        self._single_wl_voltage(wavelength)
        self.spectra = df
        
        return df, vt
    
    def _single_wl_voltage(self, wavelength=800):
        '''
        Extracts the absorbance vs voltage at a particular wavelength
        '''
        
        idx = self.df[v].index
        wl = idx.searchsorted(wavelength)
        self.vt = self.df.loc[idx[wl]]
        
        return 
    
    def _single_time_spectra(self,spectra_path):
        '''
        Plots the time-dependent spectra for a single dataframe
        
        spectra_path : str
            Path to a specific spectra file
        '''
        
        pp = pd.read_csv(spectra_path, sep='\t')
        
        runs = np.unique(pp['Spectrum number'])
        times = np.unique(pp['Time (s)'])
        times = times - times[0]
        per_run = int(len(pp)/runs[-1])
        wl = pp['Wavelength (nm)'][0:per_run]
        
        # Set up dataframe
        df = pd.DataFrame(index=wl)
        
        for k, t in zip(runs, times):
            
            data = pp[pp['Spectrum number']==k]['Absorbance'].values
            df[np.round(t,2)] = pd.Series(data, index=df.index)
        
        return df
    
    def single_wl_time(self, potential=0, wavelength=800):
        '''
        Extracts the time-dependent data from a single wavelength
        
        potential : float
            Find run corresponding to potential
            
        wavelength : int, float
            Wavelength to extract. This will search for nearest wavelength row
            
        Returns
        -------
        dfraw : Series
            Pandas Series of the time-series at that wavelength
        dfnorm : Series
            Normalzied data from 0 to 1
        
        '''
        spectra_path = self.specs[self.volt(potential)]
        df = self._single_time_spectra(spectra_path)
        
        idx = df.index
        wl = idx.searchsorted(wavelength)
        
        data = df.loc[idx[wl]] - np.min(df.loc[idx[wl]])
        data =  data / np.max(data)
       
        self.time_spectra = df.loc[idx[wl]]
        self.time_spectra_raw = pd.Series(data.values, index=df.loc[idx[wl]].index)
    
        return self.time_spectra, self.time_spectra_raw
    
    def volt(self,bias):
        '''
        returns voltage from potential list
        
        '''
        out = np.searchsorted(self.potentials, bias)
        
        return out
    
def plot_time(uv, ax=None):
    
    if ax == None:
        fig, ax = plt.subplots(nrows=1, figsize=(12, 6))
    uv.time_spectra.plot(ax=ax)
=======
    
    def spec_echem_voltage(self, wavelength=800, which_run=-1):
        '''
        Takes the list of spectra files specfiles, then extracts the final spectra
        from each file and returns as a single dataframe
        
        Also extracts the absorbance vs voltage at a particular wavelength
        
        specfiles : list of str
            Contains paths to the specfiles
            
        potentials : list
            Contains correlated list of Gate voltages
            
        wavelength : int
            wavelength to extract voltage-dependent data on
            
        which_run : int, optional
            Which run to select and save. By default is the last (the final time slice)
            
        '''  
        pp = pd.read_csv(self.specs[0], sep='\t')
        
        runs = np.unique(pp['Spectrum number'])
        per_run = int(len(pp)/runs[-1])
    #    last_run = runs[-1]
        wl = pp['Wavelength (nm)'][0:per_run]
        
        # Set up dataframe
        df = pd.DataFrame(index=wl)
        vt = []
    
        for fl,v in zip(self.specs, self.potentials):
            
            pp = pd.read_csv(fl, sep='\t')
            data = pp[pp['Spectrum number']==runs[which_run]]['Absorbance'].values
            df[v] = pd.Series(data, index=df.index)
    
        idx = df[v].index
        wl = idx.searchsorted(wavelength)
        vt = df.loc[idx[wl]]
        
        self.spectra = df
        self._single_wl_voltage(wavelength) # absorbance vs voltage @ a wavelength
        
        return 

    def single_wl_time(self, potential=0, wavelength=800):
        '''
        Extracts the time-dependent data from a single wavelength
        
        potential : float
            Find run corresponding to potential
            
        wavelength : int, float
            Wavelength to extract. This will search for nearest wavelength row
            
        '''
        spectra_path = self.specs[self.volt(potential)]
        df = self._single_time_spectra(spectra_path)
        
        idx = df.index
        wl = idx.searchsorted(wavelength)
        
        data = df.loc[idx[wl]] - np.min(df.loc[idx[wl]])
        data =  data / np.max(data)
       
        self.time_spectra = df.loc[idx[wl]]
        self.time_spectra_norm = pd.Series(data.values, index=df.loc[idx[wl]].index)
    
        return 
    
    def _single_wl_voltage(self, wavelength=800):
        '''
        Extracts the absorbance vs voltage at a particular wavelength (threshold visualizing)
        '''
        idx = self.spectra.index
        wl = idx.searchsorted(wavelength)
        self.vt = self.spectra.loc[idx[wl]]
        
        return 
    
    def _single_time_spectra(self,spectra_path):
        '''
        Plots the time-dependent spectra for a single dataframe
        
        spectra_path : str
            Path to a specific spectra file
        '''
        
        pp = pd.read_csv(spectra_path, sep='\t')
        
        runs = np.unique(pp['Spectrum number'])
        times = np.unique(pp['Time (s)'])
        times = times - times[0]
        per_run = int(len(pp)/runs[-1])
        wl = pp['Wavelength (nm)'][0:per_run]
        
        # Set up dataframe
        df = pd.DataFrame(index=wl)
        
        for k, t in zip(runs, times):
            
            data = pp[pp['Spectrum number']==k]['Absorbance'].values
            df[np.round(t,2)] = pd.Series(data, index=df.index)
        
        return df
    

    def volt(self,bias):
        '''
        returns voltage from potential list
        
        '''
        out = np.searchsorted(self.potentials, bias)
        
        return out
    
def plot_time(uv, ax=None, norm=True):
    
    if ax == None:
        fig, ax = plt.subplots(nrows=1, figsize=(12, 6))
    
    if norm == True:
        uv.time_spectra_norm.plot(ax=ax)
    else:
        uv.time_spectra.plot(ax=ax)
>>>>>>> 216ffc4e
    ax.set_xlabel('Time (s)')
    ax.set_ylabel('Normalize absorbance (a.u.)')
    
    return ax

def plot_spectra(uv, ax=None):
    
    if ax == None:
        fig, ax = plt.subplots(nrows=1, figsize=(12, 6))
        
    uv.spectra.plot(ax=ax)
    ax.set_xlabel('Wavelength (nm)')
    ax.set_ylabel('Absorbance (a.u.)')
    
    return ax

<<<<<<< HEAD
def plot_voltage(uv, ax=None):
    
    if ax == None:
        fig, ax = plt.subplots(nrows=1, figsize=(12, 6))
    
    ax.plot(uv.potentials*-1, uv.vt.values)
=======
def plot_voltage(uv, ax=None, norm=None):
    '''
    norm = normalize the threshold UV-Vis data
    '''
    if ax == None:
        fig, ax = plt.subplots(nrows=1, figsize=(12, 6))
    
    if norm == None:
        ax.plot(uv.potentials*-1, uv.vt.values)
    else:
        numerator = (uv.vt.values-uv.vt.values.min())
        ax.plot(uv.potentials*-1, numerator/numerator.max())
>>>>>>> 216ffc4e
    ax.set_xlabel('Gate Bias (V)')
    ax.set_ylabel('Absorbance (a.u.)')
    
    return ax<|MERGE_RESOLUTION|>--- conflicted
+++ resolved
@@ -95,15 +95,9 @@
             The spectra at each voltage in a large dataframe
         self.vt : pandas Series
             The voltage spectra at a particular wavelength (for threshold measurement)
-<<<<<<< HEAD
-        self.time_spectra : pandas Series
-            Normalized Time spectra at a given wavelength and potential over time
-        self.time_spectra_raw : pandas Series
-=======
         self.time_spectra_norm : pandas Series
             Normalized Time spectra at a given wavelength and potential over time
         self.time_spectra : pandas Series
->>>>>>> 216ffc4e
             Time spectra at a given wavelength and potential over time
         '''
         self.steps = steps
@@ -113,7 +107,6 @@
         self.wavelength = 800
         
         return
-<<<<<<< HEAD
     
     def spec_echem_voltage(self, wavelength=800, which_run=-1):
         '''
@@ -134,13 +127,6 @@
         which_run : int, optional
             Which run to select and save. By default is the last (the final time slice)
             
-        Returns
-        -------
-        df : pandas Dataframe
-        
-        vt: pandas Dataframe
-            voltage at each bias
-        
         '''  
         pp = pd.read_csv(self.specs[0], sep='\t')
         
@@ -163,19 +149,43 @@
         wl = idx.searchsorted(wavelength)
         vt = df.loc[idx[wl]]
         
-        self._single_wl_voltage(wavelength)
         self.spectra = df
-        
-        return df, vt
+        self._single_wl_voltage(wavelength) # absorbance vs voltage @ a wavelength
+        
+        return 
+
+    def single_wl_time(self, potential=0, wavelength=800):
+        '''
+        Extracts the time-dependent data from a single wavelength
+        
+        potential : float
+            Find run corresponding to potential
+            
+        wavelength : int, float
+            Wavelength to extract. This will search for nearest wavelength row
+            
+        '''
+        spectra_path = self.specs[self.volt(potential)]
+        df = self._single_time_spectra(spectra_path)
+        
+        idx = df.index
+        wl = idx.searchsorted(wavelength)
+        
+        data = df.loc[idx[wl]] - np.min(df.loc[idx[wl]])
+        data =  data / np.max(data)
+       
+        self.time_spectra = df.loc[idx[wl]]
+        self.time_spectra_norm = pd.Series(data.values, index=df.loc[idx[wl]].index)
+    
+        return 
     
     def _single_wl_voltage(self, wavelength=800):
         '''
-        Extracts the absorbance vs voltage at a particular wavelength
-        '''
-        
-        idx = self.df[v].index
+        Extracts the absorbance vs voltage at a particular wavelength (threshold visualizing)
+        '''
+        idx = self.spectra.index
         wl = idx.searchsorted(wavelength)
-        self.vt = self.df.loc[idx[wl]]
+        self.vt = self.spectra.loc[idx[wl]]
         
         return 
     
@@ -205,161 +215,6 @@
         
         return df
     
-    def single_wl_time(self, potential=0, wavelength=800):
-        '''
-        Extracts the time-dependent data from a single wavelength
-        
-        potential : float
-            Find run corresponding to potential
-            
-        wavelength : int, float
-            Wavelength to extract. This will search for nearest wavelength row
-            
-        Returns
-        -------
-        dfraw : Series
-            Pandas Series of the time-series at that wavelength
-        dfnorm : Series
-            Normalzied data from 0 to 1
-        
-        '''
-        spectra_path = self.specs[self.volt(potential)]
-        df = self._single_time_spectra(spectra_path)
-        
-        idx = df.index
-        wl = idx.searchsorted(wavelength)
-        
-        data = df.loc[idx[wl]] - np.min(df.loc[idx[wl]])
-        data =  data / np.max(data)
-       
-        self.time_spectra = df.loc[idx[wl]]
-        self.time_spectra_raw = pd.Series(data.values, index=df.loc[idx[wl]].index)
-    
-        return self.time_spectra, self.time_spectra_raw
-    
-    def volt(self,bias):
-        '''
-        returns voltage from potential list
-        
-        '''
-        out = np.searchsorted(self.potentials, bias)
-        
-        return out
-    
-def plot_time(uv, ax=None):
-    
-    if ax == None:
-        fig, ax = plt.subplots(nrows=1, figsize=(12, 6))
-    uv.time_spectra.plot(ax=ax)
-=======
-    
-    def spec_echem_voltage(self, wavelength=800, which_run=-1):
-        '''
-        Takes the list of spectra files specfiles, then extracts the final spectra
-        from each file and returns as a single dataframe
-        
-        Also extracts the absorbance vs voltage at a particular wavelength
-        
-        specfiles : list of str
-            Contains paths to the specfiles
-            
-        potentials : list
-            Contains correlated list of Gate voltages
-            
-        wavelength : int
-            wavelength to extract voltage-dependent data on
-            
-        which_run : int, optional
-            Which run to select and save. By default is the last (the final time slice)
-            
-        '''  
-        pp = pd.read_csv(self.specs[0], sep='\t')
-        
-        runs = np.unique(pp['Spectrum number'])
-        per_run = int(len(pp)/runs[-1])
-    #    last_run = runs[-1]
-        wl = pp['Wavelength (nm)'][0:per_run]
-        
-        # Set up dataframe
-        df = pd.DataFrame(index=wl)
-        vt = []
-    
-        for fl,v in zip(self.specs, self.potentials):
-            
-            pp = pd.read_csv(fl, sep='\t')
-            data = pp[pp['Spectrum number']==runs[which_run]]['Absorbance'].values
-            df[v] = pd.Series(data, index=df.index)
-    
-        idx = df[v].index
-        wl = idx.searchsorted(wavelength)
-        vt = df.loc[idx[wl]]
-        
-        self.spectra = df
-        self._single_wl_voltage(wavelength) # absorbance vs voltage @ a wavelength
-        
-        return 
-
-    def single_wl_time(self, potential=0, wavelength=800):
-        '''
-        Extracts the time-dependent data from a single wavelength
-        
-        potential : float
-            Find run corresponding to potential
-            
-        wavelength : int, float
-            Wavelength to extract. This will search for nearest wavelength row
-            
-        '''
-        spectra_path = self.specs[self.volt(potential)]
-        df = self._single_time_spectra(spectra_path)
-        
-        idx = df.index
-        wl = idx.searchsorted(wavelength)
-        
-        data = df.loc[idx[wl]] - np.min(df.loc[idx[wl]])
-        data =  data / np.max(data)
-       
-        self.time_spectra = df.loc[idx[wl]]
-        self.time_spectra_norm = pd.Series(data.values, index=df.loc[idx[wl]].index)
-    
-        return 
-    
-    def _single_wl_voltage(self, wavelength=800):
-        '''
-        Extracts the absorbance vs voltage at a particular wavelength (threshold visualizing)
-        '''
-        idx = self.spectra.index
-        wl = idx.searchsorted(wavelength)
-        self.vt = self.spectra.loc[idx[wl]]
-        
-        return 
-    
-    def _single_time_spectra(self,spectra_path):
-        '''
-        Plots the time-dependent spectra for a single dataframe
-        
-        spectra_path : str
-            Path to a specific spectra file
-        '''
-        
-        pp = pd.read_csv(spectra_path, sep='\t')
-        
-        runs = np.unique(pp['Spectrum number'])
-        times = np.unique(pp['Time (s)'])
-        times = times - times[0]
-        per_run = int(len(pp)/runs[-1])
-        wl = pp['Wavelength (nm)'][0:per_run]
-        
-        # Set up dataframe
-        df = pd.DataFrame(index=wl)
-        
-        for k, t in zip(runs, times):
-            
-            data = pp[pp['Spectrum number']==k]['Absorbance'].values
-            df[np.round(t,2)] = pd.Series(data, index=df.index)
-        
-        return df
-    
 
     def volt(self,bias):
         '''
@@ -379,7 +234,6 @@
         uv.time_spectra_norm.plot(ax=ax)
     else:
         uv.time_spectra.plot(ax=ax)
->>>>>>> 216ffc4e
     ax.set_xlabel('Time (s)')
     ax.set_ylabel('Normalize absorbance (a.u.)')
     
@@ -396,14 +250,6 @@
     
     return ax
 
-<<<<<<< HEAD
-def plot_voltage(uv, ax=None):
-    
-    if ax == None:
-        fig, ax = plt.subplots(nrows=1, figsize=(12, 6))
-    
-    ax.plot(uv.potentials*-1, uv.vt.values)
-=======
 def plot_voltage(uv, ax=None, norm=None):
     '''
     norm = normalize the threshold UV-Vis data
@@ -416,7 +262,6 @@
     else:
         numerator = (uv.vt.values-uv.vt.values.min())
         ax.plot(uv.potentials*-1, numerator/numerator.max())
->>>>>>> 216ffc4e
     ax.set_xlabel('Gate Bias (V)')
     ax.set_ylabel('Absorbance (a.u.)')
     
